//
//  Battery.swift
//  Stats
//
//  Created by Serhiy Mytrovtsiy on 14/06/2019.
//  Copyright © 2019 Serhiy Mytrovtsiy. All rights reserved.
//

import Cocoa

class Battery: Module {
    public let name: String = "Battery"
    public let shortName: String = ""
    public var view: NSView = NSView()
    public var menu: NSMenuItem = NSMenuItem()
    public var active: Observable<Bool>
    public var available: Observable<Bool>
    public var reader: Reader = BatteryReader()
    public var viewAvailable: Bool = true
    public var tabView: NSTabViewItem = NSTabViewItem()
    
    public var widgetType: WidgetType = Widgets.Mini
    public let percentageView: Observable<Bool>
    
    private let defaults = UserDefaults.standard
    private var submenu: NSMenu = NSMenu()
    
    init() {
        self.available = Observable(self.reader.available)
        self.active = Observable(defaults.object(forKey: name) != nil ? defaults.bool(forKey: name) : true)
        self.percentageView = Observable(defaults.object(forKey: "\(self.name)_percentage") != nil ? defaults.bool(forKey: "\(self.name)_percentage") : false)
<<<<<<< HEAD
        self.view = BatteryWidget(frame: NSMakeRect(0, 0, widgetSize.width, widgetSize.height))
        initMenu()
=======
        self.view = BatteryView(frame: NSMakeRect(0, 0, widgetSize.width, widgetSize.height))
        initMenu(active: self.active.value)
>>>>>>> e16bb5c9
        initWidget()
        initTab()
    }
    
    func start() {
        if !self.reader.value.value.isEmpty {
            let value = self.reader.value!.value
            (self.view as! BatteryWidget).setCharging(value: value.first! > 0)
            (self.view as! Widget).setValue(data: [abs(value.first!)])
        }
        
        self.reader.start()
        self.reader.value.subscribe(observer: self) { (value, _) in
            if !value.isEmpty {
                (self.view as! BatteryWidget).setCharging(value: value.first! > 0)
                (self.view as! Widget).setValue(data: [abs(value.first!)])
            }
        }
    }
    
    func initWidget() {
<<<<<<< HEAD
        self.active << false
        (self.view as! BatteryWidget).setPercentage(value: self.percentageView.value)
        self.active << true
=======
        (self.view as! BatteryView).setPercentage(value: self.percentageView.value)
>>>>>>> e16bb5c9
    }
    
    func initMenu(active: Bool) {
        menu = NSMenuItem(title: name, action: #selector(toggle), keyEquivalent: "")
        submenu = NSMenu()
        
        if defaults.object(forKey: name) != nil {
            menu.state = defaults.bool(forKey: name) ? NSControl.StateValue.on : NSControl.StateValue.off
        } else {
            menu.state = NSControl.StateValue.on
        }
        menu.target = self
        menu.isEnabled = true
        
        let percentage = NSMenuItem(title: "Percentage", action: #selector(togglePercentage), keyEquivalent: "")
        percentage.state = defaults.bool(forKey: "\(self.name)_percentage") ? NSControl.StateValue.on : NSControl.StateValue.off
        percentage.target = self
        
        if let view = self.view as? Widget {
            for widgetMenu in view.menus {
                submenu.addItem(widgetMenu)
            }
        }
        submenu.addItem(percentage)
        
        if active {
            menu.submenu = submenu
        }
    }
    
    @objc func toggle(_ sender: NSMenuItem) {
        let state = sender.state != NSControl.StateValue.on
        
        sender.state = sender.state == NSControl.StateValue.on ? NSControl.StateValue.off : NSControl.StateValue.on
        self.defaults.set(state, forKey: name)
        self.active << state
        
        if !state {
            menu.submenu = nil
            self.stop()
        } else {
            menu.submenu = submenu
            self.start()
        }
    }
    
    @objc func togglePercentage(_ sender: NSMenuItem) {
        let state = sender.state != NSControl.StateValue.on
        
        sender.state = sender.state == NSControl.StateValue.on ? NSControl.StateValue.off : NSControl.StateValue.on
        self.defaults.set(state, forKey: "\(self.name)_percentage")
        self.percentageView << state
        self.active << false
        self.initWidget()
        self.active << true
    }
}
<|MERGE_RESOLUTION|>--- conflicted
+++ resolved
@@ -29,13 +29,8 @@
         self.available = Observable(self.reader.available)
         self.active = Observable(defaults.object(forKey: name) != nil ? defaults.bool(forKey: name) : true)
         self.percentageView = Observable(defaults.object(forKey: "\(self.name)_percentage") != nil ? defaults.bool(forKey: "\(self.name)_percentage") : false)
-<<<<<<< HEAD
         self.view = BatteryWidget(frame: NSMakeRect(0, 0, widgetSize.width, widgetSize.height))
-        initMenu()
-=======
-        self.view = BatteryView(frame: NSMakeRect(0, 0, widgetSize.width, widgetSize.height))
         initMenu(active: self.active.value)
->>>>>>> e16bb5c9
         initWidget()
         initTab()
     }
@@ -57,13 +52,7 @@
     }
     
     func initWidget() {
-<<<<<<< HEAD
-        self.active << false
         (self.view as! BatteryWidget).setPercentage(value: self.percentageView.value)
-        self.active << true
-=======
-        (self.view as! BatteryView).setPercentage(value: self.percentageView.value)
->>>>>>> e16bb5c9
     }
     
     func initMenu(active: Bool) {
