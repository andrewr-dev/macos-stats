--- conflicted
+++ resolved
@@ -39,6 +39,7 @@
             }
             module.available.subscribe(observer: self) { (value, _) in
                 self.buildModulesView()
+                self.menuBarItem.menu?.removeAllItems()
                 self.menuBarItem.menu = self.buildMenu()
             }
         }
@@ -48,13 +49,9 @@
         let menu = NSMenu()
         
         for module in modules.value {
-<<<<<<< HEAD
-            menu.addItem(module.menu)
-=======
             if module.available.value {
-                menu.addItem(module.menu())
+                menu.addItem(module.menu)
             }
->>>>>>> 1d921b89
         }
         
         menu.addItem(NSMenuItem.separator())
