--- conflicted
+++ resolved
@@ -50,11 +50,8 @@
 ## What's new
 
 ### v1.2.2
-<<<<<<< HEAD
     - fully automated build and sign app process
-=======
     - fixed update and about visibility window in dark mode
->>>>>>> 826f1bde
     - added name of the indicators in the Chart/Chart with value
     - added check for new version on start
     - removed charts and charts with value to Disk module
